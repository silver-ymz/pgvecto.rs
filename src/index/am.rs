--- conflicted
+++ resolved
@@ -48,11 +48,7 @@
     am_routine.type_ = pgrx::pg_sys::NodeTag::T_IndexAmRoutine;
 
     am_routine.amcanorderbyop = true;
-<<<<<<< HEAD
-    am_routine.amcanbackward = false;
-    am_routine.amcanunique = false;
     am_routine.amcanmulticol = true;
-=======
 
     // Index access methods that set `amoptionalkey` to `false`
     // must index all tuples, even if the first column is `NULL`.
@@ -61,7 +57,6 @@
     // So we have to set it to `true` and set costs of every path
     // for vector index scans without `ORDER BY` clauses a large number
     // and throw errors if someone really wants such a path.
->>>>>>> 9766d430
     am_routine.amoptionalkey = true;
 
     am_routine.amvalidate = Some(amvalidate);
@@ -192,7 +187,14 @@
             let oid = unsafe { (*index).rd_id };
             let handle = from_oid_to_handle(oid);
             let pointer = ctid_to_pointer(unsafe { ctid.read() });
-            match state.rpc.insert(handle, vector, pointer) {
+            let multicolumn_data = unsafe {
+                if (*(*index).rd_index).indnkeyatts == 2 {
+                    pgrx::datum::FromDatum::from_datum(*values.add(1), *is_null.add(1)).unwrap()
+                } else {
+                    0
+                }
+            };
+            match state.rpc.insert(handle, vector, pointer, multicolumn_data) {
                 Ok(()) => (),
                 Err(InsertError::NotExist) => bad_service_not_exist(),
                 Err(InsertError::InvalidVector) => bad_service_invalid_vector(),
@@ -224,22 +226,16 @@
     _index_unchanged: bool,
     _index_info: *mut pgrx::pg_sys::IndexInfo,
 ) -> bool {
-<<<<<<< HEAD
-    check_well_formed(index_relation);
-    let oid = (*index_relation).rd_id;
-    let id = get_handle(oid);
-    let vector = from_datum(*values.add(0), *is_null.add(0));
-    let multicolumn_data = if (*(*index_relation).rd_index).indnkeyatts == 2 {
-        pgrx::datum::FromDatum::from_datum(*values.add(1), *is_null.add(1)).unwrap()
-    } else {
-        0
-    };
-    if let Some(v) = vector {
-        am_update::update_insert(id, v, *heap_tid, multicolumn_data);
-=======
     let oid = unsafe { (*index).rd_id };
     let handle = from_oid_to_handle(oid);
     let vector = unsafe { from_datum_to_vector(*values.add(0), *is_null.add(0)) };
+    let multicolumn_data = unsafe {
+        if (*(*index).rd_index).indnkeyatts == 2 {
+            pgrx::datum::FromDatum::from_datum(*values.add(1), *is_null.add(1)).unwrap()
+        } else {
+            0
+        }
+    };
     if let Some(vector) = vector {
         let pointer = ctid_to_pointer(unsafe { heap_tid.read() });
 
@@ -247,12 +243,11 @@
 
         let mut rpc = check_client(client());
 
-        match rpc.insert(handle, vector, pointer) {
+        match rpc.insert(handle, vector, pointer, multicolumn_data) {
             Ok(()) => (),
             Err(InsertError::NotExist) => bad_service_not_exist(),
             Err(InsertError::InvalidVector) => bad_service_invalid_vector(),
         }
->>>>>>> 9766d430
     }
     false
 }
