--- conflicted
+++ resolved
@@ -100,16 +100,6 @@
     }
 }
 
-<<<<<<< HEAD
-pub fn bad_opclass() -> ! {
-    error!(
-        "\
-pgvecto.rs: The first column of indexes can only be built on built-in distance functions.
-ADVICE: If you want pgvecto.rs to support more distance functions, \
-visit `https://github.com/tensorchord/pgvecto.rs/issues` and contribute your ideas."
-    );
-}
-
 pub fn bad_index_column_number() -> ! {
     error!(
         "\
@@ -128,8 +118,6 @@
     );
 }
 
-=======
->>>>>>> 9766d430
 pub fn bad_service_not_exist() -> ! {
     error!(
         "\
