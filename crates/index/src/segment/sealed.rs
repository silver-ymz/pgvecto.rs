use crate::indexing::sealed::SealedIndexing;
use crate::utils::dir_ops::dir_size;
use crate::IndexTracker;
use crate::Op;
use base::index::*;
use base::operator::*;
use base::search::*;
use crossbeam::atomic::AtomicCell;
use std::any::Any;
use std::fmt::Debug;
use std::num::NonZeroU128;
use std::path::PathBuf;
use std::sync::Arc;
use std::time::Duration;
use std::time::Instant;

pub struct SealedSegment<O: Op> {
    id: NonZeroU128,
    path: PathBuf,
    indexing: SealedIndexing<O>,
    deletes: AtomicCell<(Instant, u32)>,
    _sealed_segment_tracker: SealedSegmentTracker,
    _index_tracker: Arc<IndexTracker>,
}

impl<O: Op> Debug for SealedSegment<O> {
    fn fmt(&self, f: &mut std::fmt::Formatter<'_>) -> std::fmt::Result {
        f.debug_struct("SealedSegment")
            .field("id", &self.id)
            .finish()
    }
}

impl<O: Op> SealedSegment<O> {
    pub fn create(
        index_tracker: Arc<IndexTracker>,
        path: PathBuf,
        id: NonZeroU128,
        options: IndexOptions,
        source: &(impl Source<O> + Sync),
    ) -> Arc<Self> {
        let indexing = SealedIndexing::create(&path, options, source);
        Arc::new(Self {
            id,
            path: path.clone(),
            indexing,
            deletes: AtomicCell::new((Instant::now(), 0)),
            _sealed_segment_tracker: SealedSegmentTracker { path },
            _index_tracker: index_tracker,
        })
    }

    pub fn open(
        index_tracker: Arc<IndexTracker>,
        path: PathBuf,
        id: NonZeroU128,
        options: IndexOptions,
    ) -> Arc<Self> {
        let indexing = SealedIndexing::open(&path, options);
        Arc::new(Self {
            id,
            path: path.clone(),
            indexing,
            deletes: AtomicCell::new((Instant::now(), 0)),
            _sealed_segment_tracker: SealedSegmentTracker { path },
            _index_tracker: index_tracker,
        })
    }

    pub fn id(&self) -> NonZeroU128 {
        self.id
    }

    pub fn stat_sealed(&self) -> SegmentStat {
        SegmentStat {
            id: self.id,
            r#type: "sealed".to_string(),
            length: self.len() as usize,
            size: dir_size(&self.path).unwrap(),
        }
    }

    pub fn vbase<'a>(
        &'a self,
        vector: Borrowed<'a, O>,
        opts: &'a SearchOptions,
    ) -> (Vec<Element>, Box<dyn Iterator<Item = Element> + 'a>) {
        self.indexing.vbase(vector, opts)
    }

    pub fn len(&self) -> u32 {
        self.indexing.len()
    }

    pub fn vector(&self, i: u32) -> Borrowed<'_, O> {
        self.indexing.vector(i)
    }

    pub fn payload(&self, i: u32) -> Payload {
        self.indexing.payload(i)
    }

    pub fn inspect(&self, d: Duration, check: impl Fn(u64) -> bool) -> Result<u32, u32> {
        let (t, c) = self.deletes.load();
        if t.elapsed() > d {
            let mut counter = 0_u32;
            for i in 0..self.len() {
                if check(self.payload(i).time()) {
                    counter += 1;
                }
            }
            self.deletes.store((Instant::now(), counter));
            Ok(counter)
        } else {
            Err(c)
        }
    }

    pub fn indexing(&self) -> &dyn Any {
        match &self.indexing {
            SealedIndexing::Flat(x) => x,
            SealedIndexing::Ivf(x) => x,
            SealedIndexing::Hnsw(x) => x,
            SealedIndexing::InvertedIndex(x) => x,
<<<<<<< HEAD
            SealedIndexing::Seismic(x) => x,
=======
            SealedIndexing::Rabitq(x) => x,
>>>>>>> 94e4e2f9
        }
    }
}

#[derive(Debug, Clone)]
pub struct SealedSegmentTracker {
    path: PathBuf,
}

impl Drop for SealedSegmentTracker {
    fn drop(&mut self) {
        std::fs::remove_dir_all(&self.path).unwrap();
    }
}<|MERGE_RESOLUTION|>--- conflicted
+++ resolved
@@ -122,11 +122,8 @@
             SealedIndexing::Ivf(x) => x,
             SealedIndexing::Hnsw(x) => x,
             SealedIndexing::InvertedIndex(x) => x,
-<<<<<<< HEAD
+            SealedIndexing::Rabitq(x) => x,
             SealedIndexing::Seismic(x) => x,
-=======
-            SealedIndexing::Rabitq(x) => x,
->>>>>>> 94e4e2f9
         }
     }
 }
