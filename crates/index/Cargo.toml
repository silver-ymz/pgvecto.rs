[package]
name = "index"
version.workspace = true
edition.workspace = true

[dependencies]
arc-swap.workspace = true
bincode.workspace = true
byteorder.workspace = true
crc32fast = "1.4.0"
crossbeam = "0.8.4"
dashmap = "5.5.3"
log.workspace = true
parking_lot.workspace = true
rand.workspace = true
serde.workspace = true
serde_json.workspace = true
thiserror.workspace = true
validator.workspace = true

base = { path = "../base" }
common = { path = "../common" }
k_means = { path = "../k_means" }
quantization = { path = "../quantization" }
stoppable_rayon = { path = "../stoppable_rayon" }
storage = { path = "../storage" }

# algorithms
flat = { path = "../flat" }
hnsw = { path = "../hnsw" }
inverted = { path = "../inverted" }
ivf = { path = "../ivf" }
<<<<<<< HEAD
seismic = { path = "../seismic" }
=======
rabitq = { path = "../rabitq" }
>>>>>>> 94e4e2f9

[lints]
workspace = true<|MERGE_RESOLUTION|>--- conflicted
+++ resolved
@@ -30,11 +30,8 @@
 hnsw = { path = "../hnsw" }
 inverted = { path = "../inverted" }
 ivf = { path = "../ivf" }
-<<<<<<< HEAD
+rabitq = { path = "../rabitq" }
 seismic = { path = "../seismic" }
-=======
-rabitq = { path = "../rabitq" }
->>>>>>> 94e4e2f9
 
 [lints]
 workspace = true